#![allow(warnings)]
use clap::{Parser, Subcommand};
use std::fmt::Debug;
use std::str;

use gen::get_connection;
use gen::imports::fasta::import_fasta;
use gen::imports::gfa::import_gfa;
use gen::updates::vcf::update_with_vcf;

#[derive(Parser)]
#[command(version, about, long_about = None)]
struct Cli {
    /// The path to the database you wish to utilize
    #[arg(short, long)]
    db: String,
    #[command(subcommand)]
    command: Option<Commands>,
}

#[derive(Subcommand)]
enum Commands {
    /// Import a new sequence collection.
    Import {
        /// Fasta file path
        #[arg(short, long)]
        fasta: Option<String>,
        /// GFA file path
        #[arg(short, long)]
        gfa: Option<String>,
        /// The name of the collection to store the entry under
        #[arg(short, long)]
        name: String,
        /// Don't store the sequence in the database, instead store the filename
        #[arg(short, long, action)]
        shallow: bool,
    },
    /// Update a sequence collection with new data
    Update {
        /// The name of the collection to update
        #[arg(short, long)]
        name: String,
        /// A fasta file to insert
        #[arg(short, long)]
        fasta: Option<String>,
        /// A VCF file to incorporate
        #[arg(short, long)]
        vcf: String,
        /// If no genotype is provided, enter the genotype to assign variants
        #[arg(short, long)]
        genotype: Option<String>,
        /// If no sample is provided, enter the sample to associate variants to
        #[arg(short, long)]
        sample: Option<String>,
    },
}

fn main() {
    let cli = Cli::parse();
    let db = cli.db.as_str();
    let mut conn = get_connection(db);

    match &cli.command {
        Some(Commands::Import {
            fasta,
            gfa,
            name,
            shallow,
        }) => {
            conn.execute("BEGIN TRANSACTION", []).unwrap();
<<<<<<< HEAD
            import_fasta(fasta, name, *shallow, &conn);
=======
            if fasta.is_some() {
                import_fasta(&fasta.clone().unwrap(), name, *shallow, &mut conn);
            } else if gfa.is_some() {
                import_gfa(&gfa.clone().unwrap(), name, &conn);
            } else {
                panic!(
                    "ERROR: Import command attempted but no recognized file format was specified"
                );
            }
>>>>>>> d73a92eb
            conn.execute("END TRANSACTION", []).unwrap();
        }
        Some(Commands::Update {
            name,
            fasta,
            vcf,
            genotype,
            sample,
        }) => {
            conn.execute("BEGIN TRANSACTION", []).unwrap();
            update_with_vcf(
                vcf,
                name,
                genotype.clone().unwrap_or("".to_string()),
                sample.clone().unwrap_or("".to_string()),
                &mut conn,
            );

            conn.execute("END TRANSACTION", []).unwrap();
        }
        None => {}
    }
}<|MERGE_RESOLUTION|>--- conflicted
+++ resolved
@@ -68,11 +68,8 @@
             shallow,
         }) => {
             conn.execute("BEGIN TRANSACTION", []).unwrap();
-<<<<<<< HEAD
-            import_fasta(fasta, name, *shallow, &conn);
-=======
             if fasta.is_some() {
-                import_fasta(&fasta.clone().unwrap(), name, *shallow, &mut conn);
+                import_fasta(&fasta.clone().unwrap(), name, *shallow, &conn);
             } else if gfa.is_some() {
                 import_gfa(&gfa.clone().unwrap(), name, &conn);
             } else {
@@ -80,7 +77,6 @@
                     "ERROR: Import command attempted but no recognized file format was specified"
                 );
             }
->>>>>>> d73a92eb
             conn.execute("END TRANSACTION", []).unwrap();
         }
         Some(Commands::Update {
