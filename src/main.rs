--- conflicted
+++ resolved
@@ -80,11 +80,7 @@
                 (sequence.len() as i32),
                 &"1".to_string(),
             );
-<<<<<<< HEAD
-            let edge = models::Edge::create(conn, Some(block.id), None, 0, 0);
-=======
-            let edge = Edge::create(conn, block.id, None, 0, 0);
->>>>>>> 36e54cd7
+            let edge = Edge::create(conn, Some(block.id), None, 0, 0);
         }
         println!("Created it");
     } else {
