--- conflicted
+++ resolved
@@ -313,16 +313,15 @@
         let mut blocks = vec![];
         let mut block_index = 0;
         let mut boundary_edges = vec![];
-<<<<<<< HEAD
         // we sort by keys to exploit the external sequence cache which keeps the most recently used
         // external sequence in memory.
-        for (hash, sequence) in sequences_by_hash.iter().sorted_by_key(|k| k.0) {
-=======
-        for (node_id, sequence) in sequences_by_node_id.into_iter() {
->>>>>>> 809875f7
+        for (node_id, sequence) in sequences_by_node_id
+            .iter()
+            .sorted_by_key(|(_node_id, seq)| seq.hash.clone())
+        {
             let block_boundaries = Edge::get_block_boundaries(
-                edges_by_source_node_id.get(&node_id),
-                edges_by_target_node_id.get(&node_id),
+                edges_by_source_node_id.get(node_id),
+                edges_by_target_node_id.get(node_id),
                 sequence.length,
             );
             for block_boundary in &block_boundaries {
@@ -330,10 +329,10 @@
                 // for the data we need to set up boundary edges in the block group graph
                 boundary_edges.push(Edge {
                     id: -1,
-                    source_node_id: node_id,
+                    source_node_id: *node_id,
                     source_coordinate: *block_boundary,
                     source_strand: Strand::Unknown,
-                    target_node_id: node_id,
+                    target_node_id: *node_id,
                     target_coordinate: *block_boundary,
                     target_strand: Strand::Unknown,
                     chromosome_index: 0,
@@ -347,7 +346,7 @@
                 let block_sequence = sequence.get_sequence(start, end).to_string();
                 let first_block = GroupBlock {
                     id: block_index,
-                    node_id,
+                    node_id: *node_id,
                     sequence: block_sequence,
                     start,
                     end,
@@ -358,7 +357,7 @@
                     let block_sequence = sequence.get_sequence(start, end).to_string();
                     let block = GroupBlock {
                         id: block_index,
-                        node_id,
+                        node_id: *node_id,
                         sequence: block_sequence,
                         start,
                         end,
@@ -371,7 +370,7 @@
                 let block_sequence = sequence.get_sequence(start, end).to_string();
                 let last_block = GroupBlock {
                     id: block_index,
-                    node_id,
+                    node_id: *node_id,
                     sequence: block_sequence,
                     start,
                     end,
@@ -381,7 +380,7 @@
             } else {
                 blocks.push(GroupBlock {
                     id: block_index,
-                    node_id,
+                    node_id: *node_id,
                     sequence: sequence.get_sequence(None, None),
                     start: 0,
                     end: sequence.length,
