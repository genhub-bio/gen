use itertools::Itertools;
use petgraph::graphmap::DiGraphMap;
use rusqlite::types::Value;
use rusqlite::{params_from_iter, Connection, Result as SQLResult, Row};
use serde::{Deserialize, Serialize};
use std::collections::{HashMap, HashSet};
use std::hash::{Hash, RandomState};

use crate::models::node::{Node, PATH_END_NODE_ID, PATH_START_NODE_ID};
use crate::models::sequence::{cached_sequence, Sequence};
use crate::models::strand::Strand;

#[derive(Clone, Debug, Eq, Hash, PartialEq, Deserialize, Serialize)]
pub struct Edge {
    pub id: i64,
    pub source_node_id: i64,
    pub source_coordinate: i64,
    pub source_strand: Strand,
    pub target_node_id: i64,
    pub target_coordinate: i64,
    pub target_strand: Strand,
    pub chromosome_index: i64,
    pub phased: i64,
}

#[derive(Clone, Debug, Eq, Hash, PartialEq)]
pub struct EdgeData {
    pub source_node_id: i64,
    pub source_coordinate: i64,
    pub source_strand: Strand,
    pub target_node_id: i64,
    pub target_coordinate: i64,
    pub target_strand: Strand,
    pub chromosome_index: i64,
    pub phased: i64,
}

impl From<&Edge> for EdgeData {
    fn from(item: &Edge) -> Self {
        EdgeData {
            source_node_id: item.source_node_id,
            source_coordinate: item.source_coordinate,
            source_strand: item.source_strand,
            target_node_id: item.target_node_id,
            target_coordinate: item.target_coordinate,
            target_strand: item.target_strand,
            chromosome_index: item.chromosome_index,
            phased: item.phased,
        }
    }
}

#[derive(Eq, Hash, PartialEq)]
pub struct BlockKey {
    pub node_id: i64,
    pub coordinate: i64,
}

#[derive(Clone, Debug)]
pub struct GroupBlock {
<<<<<<< HEAD
    pub id: i32,
    pub node_id: i32,
    sequence: String,
    pub external_sequence: bool,
    pub start: i32,
    pub end: i32,
=======
    pub id: i64,
    pub node_id: i64,
    pub sequence: String,
    pub start: i64,
    pub end: i64,
>>>>>>> 15557347
}

impl GroupBlock {
    const SEQUENCE_KEY_DELIMITER: &'static str = "^^^";
    fn get_sequence_key(sequence: &Sequence, start: i32, end: i32) -> String {
        if sequence.external_sequence {
            format!(
                "{path}{delimiter}{name}",
                path = sequence.file_path,
                name = sequence.name,
                delimiter = GroupBlock::SEQUENCE_KEY_DELIMITER
            )
        } else {
            sequence.get_sequence(start, end)
        }
    }

    fn deconstruct_sequence_key(sequence: &str) -> (String, String) {
        let mut split = sequence.splitn(2, &GroupBlock::SEQUENCE_KEY_DELIMITER);
        (
            split.next().unwrap().to_string(),
            split.next().unwrap().to_string(),
        )
    }

    pub fn new(id: i32, node_id: i32, sequence: &Sequence, start: i32, end: i32) -> Self {
        GroupBlock {
            id,
            node_id,
            sequence: GroupBlock::get_sequence_key(sequence, start, end),
            external_sequence: sequence.external_sequence,
            start,
            end,
        }
    }
    pub fn sequence(&self) -> String {
        if self.external_sequence {
            let (path, name) = GroupBlock::deconstruct_sequence_key(&self.sequence);
            cached_sequence(&path, &name, self.start as usize, self.end as usize).unwrap()
        } else {
            self.sequence.clone()
        }
    }
}

impl Edge {
    #[allow(clippy::too_many_arguments)]
    pub fn create(
        conn: &Connection,
        source_node_id: i64,
        source_coordinate: i64,
        source_strand: Strand,
        target_node_id: i64,
        target_coordinate: i64,
        target_strand: Strand,
        chromosome_index: i64,
        phased: i64,
    ) -> Edge {
        let query = "INSERT INTO edges (source_node_id, source_coordinate, source_strand, target_node_id, target_coordinate, target_strand, chromosome_index, phased) VALUES (?1, ?2, ?3, ?4, ?5, ?6, ?7, ?8) RETURNING *";
        let id_query = "select id from edges where and source_node_id = ?1 and source_coordinate = ?2 and source_strand = ?3 and target_node_id = ?4 and target_coordinate = ?5 and target_strand = ?6 and chromosome_index = ?7 and phased = ?8";
        let placeholders: Vec<Value> = vec![
            source_node_id.into(),
            source_coordinate.into(),
            source_strand.into(),
            target_node_id.into(),
            target_coordinate.into(),
            target_strand.into(),
            chromosome_index.into(),
            phased.into(),
        ];

        let mut stmt = conn.prepare(query).unwrap();
        match stmt.query_row(params_from_iter(&placeholders), |row| {
            Ok(Edge {
                id: row.get(0)?,
                source_node_id: row.get(1)?,
                source_coordinate: row.get(2)?,
                source_strand: row.get(3)?,
                target_node_id: row.get(4)?,
                target_coordinate: row.get(5)?,
                target_strand: row.get(6)?,
                chromosome_index: row.get(7)?,
                phased: row.get(8)?,
            })
        }) {
            Ok(edge) => edge,
            Err(rusqlite::Error::SqliteFailure(err, details)) => {
                if err.code == rusqlite::ErrorCode::ConstraintViolation {
                    println!("{err:?} {details:?}");
                    Edge {
                        id: conn
                            .query_row(id_query, params_from_iter(&placeholders), |row| row.get(0))
                            .unwrap(),
                        source_node_id,
                        source_coordinate,
                        source_strand,
                        target_node_id,
                        target_coordinate,
                        target_strand,
                        chromosome_index,
                        phased,
                    }
                } else {
                    panic!("something bad happened querying the database")
                }
            }
            Err(_) => {
                panic!("something bad happened querying the database")
            }
        }
    }

    fn edge_from_row(row: &Row) -> SQLResult<Edge> {
        Ok(Edge {
            id: row.get(0)?,
            source_node_id: row.get(1)?,
            source_coordinate: row.get(2)?,
            source_strand: row.get(3)?,
            target_node_id: row.get(4)?,
            target_coordinate: row.get(5)?,
            target_strand: row.get(6)?,
            chromosome_index: row.get(7)?,
            phased: row.get(8)?,
        })
    }

    pub fn bulk_load(conn: &Connection, edge_ids: &[i64]) -> Vec<Edge> {
        let formatted_edge_ids = edge_ids
            .iter()
            .map(|edge_id| edge_id.to_string())
            .collect::<Vec<_>>()
            .join(",");
        let query = format!("select id, source_node_id, source_coordinate, source_strand, target_node_id, target_coordinate, target_strand, chromosome_index, phased from edges where id in ({});", formatted_edge_ids);
        Edge::query(conn, &query, vec![])
    }

    pub fn query(conn: &Connection, query: &str, placeholders: Vec<Value>) -> Vec<Edge> {
        let mut stmt = conn.prepare(query).unwrap();
        let rows = stmt
            .query_map(params_from_iter(placeholders), Edge::edge_from_row)
            .unwrap();
        let mut edges = vec![];
        for row in rows {
            edges.push(row.unwrap());
        }
        edges
    }

    pub fn bulk_create(conn: &Connection, edges: Vec<EdgeData>) -> Vec<i64> {
        let mut edge_rows = vec![];
        let mut edge_map: HashMap<EdgeData, i64> = HashMap::new();
        for edge in &edges {
            let source_strand = format!("\"{0}\"", edge.source_strand);
            let target_strand = format!("\"{0}\"", edge.target_strand);
            let edge_row = format!(
                "({0}, {1}, {2}, {3}, {4}, {5}, {6}, {7})",
                edge.source_node_id,
                edge.source_coordinate,
                source_strand,
                edge.target_node_id,
                edge.target_coordinate,
                target_strand,
                edge.chromosome_index,
                edge.phased
            );
            edge_rows.push(edge_row);
        }
        let formatted_edge_rows = edge_rows.join(", ");

        let select_statement = format!("SELECT * FROM edges WHERE (source_node_id, source_coordinate, source_strand, target_node_id, target_coordinate, target_strand, chromosome_index, phased) in ({0});", formatted_edge_rows);
        let existing_edges = Edge::query(conn, &select_statement, vec![]);
        for edge in existing_edges.iter() {
            edge_map.insert(EdgeData::from(edge), edge.id);
        }

        let existing_edge_set = HashSet::<EdgeData, RandomState>::from_iter(
            existing_edges.into_iter().map(Edge::to_data),
        );
        let mut edges_to_insert = HashSet::new();
        for edge in &edges {
            if !existing_edge_set.contains(edge) {
                edges_to_insert.insert(edge);
            }
        }

        let mut edge_rows_to_insert = vec![];
        for edge in edges_to_insert {
            let source_strand = format!("\"{0}\"", edge.source_strand);
            let target_strand = format!("\"{0}\"", edge.target_strand);
            let edge_row = format!(
                "({0}, {1}, {2}, {3}, {4}, {5}, {6}, {7})",
                edge.source_node_id,
                edge.source_coordinate,
                source_strand,
                edge.target_node_id,
                edge.target_coordinate,
                target_strand,
                edge.chromosome_index,
                edge.phased
            );
            edge_rows_to_insert.push(edge_row);
        }

        if !edge_rows_to_insert.is_empty() {
            for chunk in edge_rows_to_insert.chunks(100000) {
                let formatted_edge_rows_to_insert = chunk.join(", ");

                let insert_statement = format!("INSERT INTO edges (source_node_id, source_coordinate, source_strand, target_node_id, target_coordinate, target_strand, chromosome_index, phased) VALUES {0} RETURNING *;", formatted_edge_rows_to_insert);
                let mut stmt = conn.prepare(&insert_statement).unwrap();
                let rows = stmt.query_map([], Edge::edge_from_row).unwrap();
                for row in rows {
                    let edge = row.unwrap();
                    edge_map.insert(EdgeData::from(&edge), edge.id);
                }
            }
        }
        edges
            .iter()
            .map(|edge| *edge_map.get(edge).unwrap())
            .collect::<Vec<i64>>()
    }

    pub fn to_data(edge: Edge) -> EdgeData {
        EdgeData {
            source_node_id: edge.source_node_id,
            source_coordinate: edge.source_coordinate,
            source_strand: edge.source_strand,
            target_node_id: edge.target_node_id,
            target_coordinate: edge.target_coordinate,
            target_strand: edge.target_strand,
            chromosome_index: edge.chromosome_index,
            phased: edge.phased,
        }
    }

    fn get_block_boundaries(
        source_edges: Option<&Vec<&Edge>>,
        target_edges: Option<&Vec<&Edge>>,
        sequence_length: i64,
    ) -> Vec<i64> {
        let mut block_boundary_coordinates = HashSet::new();
        if let Some(actual_source_edges) = source_edges {
            for source_edge in actual_source_edges {
                if source_edge.source_coordinate > 0
                    && source_edge.source_coordinate < sequence_length
                {
                    block_boundary_coordinates.insert(source_edge.source_coordinate);
                }
            }
        }
        if let Some(actual_target_edges) = target_edges {
            for target_edge in actual_target_edges {
                if target_edge.target_coordinate > 0
                    && target_edge.target_coordinate < sequence_length
                {
                    block_boundary_coordinates.insert(target_edge.target_coordinate);
                }
            }
        }

        block_boundary_coordinates
            .into_iter()
            .sorted_by(|c1, c2| Ord::cmp(&c1, &c2))
            .collect::<Vec<i64>>()
    }

    pub fn blocks_from_edges(conn: &Connection, edges: &Vec<Edge>) -> (Vec<GroupBlock>, Vec<Edge>) {
        let mut node_ids = HashSet::new();
        let mut edges_by_source_node_id: HashMap<i64, Vec<&Edge>> = HashMap::new();
        let mut edges_by_target_node_id: HashMap<i64, Vec<&Edge>> = HashMap::new();
        for edge in edges {
            if edge.source_node_id != PATH_START_NODE_ID {
                node_ids.insert(edge.source_node_id);
                edges_by_source_node_id
                    .entry(edge.source_node_id)
                    .and_modify(|edges| edges.push(edge))
                    .or_default();
            }
            if edge.target_node_id != PATH_END_NODE_ID {
                node_ids.insert(edge.target_node_id);
                edges_by_target_node_id
                    .entry(edge.target_node_id)
                    .and_modify(|edges| edges.push(edge))
                    .or_default();
            }
        }

        let sequences_by_node_id =
            Node::get_sequences_by_node_ids(conn, node_ids.into_iter().collect::<Vec<i64>>());

        let mut blocks = vec![];
        let mut block_index = 0;
        let mut boundary_edges = vec![];
        // we sort by keys to exploit the external sequence cache which keeps the most recently used
        // external sequence in memory.
        for (node_id, sequence) in sequences_by_node_id
            .iter()
            .sorted_by_key(|(_node_id, seq)| seq.hash.clone())
        {
            let block_boundaries = Edge::get_block_boundaries(
                edges_by_source_node_id.get(node_id),
                edges_by_target_node_id.get(node_id),
                sequence.length,
            );
            for block_boundary in &block_boundaries {
                // NOTE: Most of this data is bogus, the Edge struct is just a convenient wrapper
                // for the data we need to set up boundary edges in the block group graph
                boundary_edges.push(Edge {
                    id: -1,
                    source_node_id: *node_id,
                    source_coordinate: *block_boundary,
                    source_strand: Strand::Unknown,
                    target_node_id: *node_id,
                    target_coordinate: *block_boundary,
                    target_strand: Strand::Unknown,
                    chromosome_index: 0,
                    phased: 0,
                });
            }

            if !block_boundaries.is_empty() {
                let start = 0;
                let end = block_boundaries[0];
                let first_block = GroupBlock::new(block_index, *node_id, sequence, start, end);
                blocks.push(first_block);
                block_index += 1;
                for (start, end) in block_boundaries.clone().into_iter().tuple_windows() {
                    let block = GroupBlock::new(block_index, *node_id, sequence, start, end);
                    blocks.push(block);
                    block_index += 1;
                }
                let start = block_boundaries[block_boundaries.len() - 1];
                let end = sequence.length;
                let last_block = GroupBlock::new(block_index, *node_id, sequence, start, end);
                blocks.push(last_block);
                block_index += 1;
            } else {
                blocks.push(GroupBlock::new(
                    block_index,
                    *node_id,
                    sequence,
                    0,
                    sequence.length,
                ));
                block_index += 1;
            }
        }

        // NOTE: We need a dedicated start node and a dedicated end node for the graph formed by the
        // block group, since different paths in the block group may start or end at different
        // places on sequences.  These two "start sequence" and "end sequence" blocks will serve
        // that role.
        let start_block = GroupBlock::new(
            block_index + 1,
            PATH_START_NODE_ID,
            &Sequence::new().sequence_type("DNA").sequence("").build(),
            0,
            0,
        );
        blocks.push(start_block);
        let end_block = GroupBlock::new(
            block_index + 2,
            PATH_END_NODE_ID,
            &Sequence::new().sequence_type("DNA").sequence("").build(),
            0,
            0,
        );
        blocks.push(end_block);
        (blocks, boundary_edges)
    }

    pub fn build_graph(
        edges: &Vec<Edge>,
        blocks: &Vec<GroupBlock>,
    ) -> (DiGraphMap<i64, ()>, HashMap<(i64, i64), Edge>) {
        let blocks_by_start = blocks
            .clone()
            .into_iter()
            .map(|block| {
                (
                    BlockKey {
                        node_id: block.node_id,
                        coordinate: block.start,
                    },
                    block.id,
                )
            })
            .collect::<HashMap<BlockKey, i64>>();
        let blocks_by_end = blocks
            .clone()
            .into_iter()
            .map(|block| {
                (
                    BlockKey {
                        node_id: block.node_id,
                        coordinate: block.end,
                    },
                    block.id,
                )
            })
            .collect::<HashMap<BlockKey, i64>>();

        let mut graph: DiGraphMap<i64, ()> = DiGraphMap::new();
        let mut edges_by_node_pair = HashMap::new();
        for block in blocks {
            graph.add_node(block.id);
        }
        for edge in edges {
            let source_key = BlockKey {
                node_id: edge.source_node_id,
                coordinate: edge.source_coordinate,
            };
            let source_id = blocks_by_end.get(&source_key);
            let target_key = BlockKey {
                node_id: edge.target_node_id,
                coordinate: edge.target_coordinate,
            };
            let target_id = blocks_by_start.get(&target_key);

            if let Some(source_id_value) = source_id {
                if let Some(target_id_value) = target_id {
                    graph.add_edge(*source_id_value, *target_id_value, ());
                    edges_by_node_pair.insert((*source_id_value, *target_id_value), edge.clone());
                }
            }
        }

        (graph, edges_by_node_pair)
    }
}

#[cfg(test)]
mod tests {
    // Note this useful idiom: importing names from outer (for mod tests) scope.
    use super::*;
    use crate::models::{collection::Collection, sequence::Sequence};
    use crate::test_helpers::get_connection;

    #[test]
    fn test_bulk_create() {
        let conn = &mut get_connection(None);
        Collection::create(conn, "test collection");
        let sequence1 = Sequence::new()
            .sequence_type("DNA")
            .sequence("ATCGATCG")
            .save(conn);
        let node1_id = Node::create(conn, sequence1.hash.as_str());
        let edge1 = EdgeData {
            source_node_id: PATH_START_NODE_ID,
            source_coordinate: -1,
            source_strand: Strand::Forward,
            target_node_id: node1_id,
            target_coordinate: 1,
            target_strand: Strand::Forward,
            chromosome_index: 0,
            phased: 0,
        };
        let sequence2 = Sequence::new()
            .sequence_type("DNA")
            .sequence("AAAAAAAA")
            .save(conn);
        let node2_id = Node::create(conn, sequence2.hash.as_str());
        let edge2 = EdgeData {
            source_node_id: node1_id,
            source_coordinate: 2,
            source_strand: Strand::Forward,
            target_node_id: node2_id,
            target_coordinate: 3,
            target_strand: Strand::Forward,
            chromosome_index: 0,
            phased: 0,
        };
        let edge3 = EdgeData {
            source_node_id: node2_id,
            source_coordinate: 4,
            source_strand: Strand::Forward,
            target_node_id: PATH_END_NODE_ID,
            target_coordinate: -1,
            target_strand: Strand::Forward,
            chromosome_index: 0,
            phased: 0,
        };

        let edge_ids = Edge::bulk_create(conn, vec![edge1, edge2, edge3]);
        assert_eq!(edge_ids.len(), 3);
        let edges = Edge::bulk_load(conn, &edge_ids);
        assert_eq!(edges.len(), 3);

        let edges_by_source_node_id = edges
            .into_iter()
            .map(|edge| (edge.source_node_id, edge))
            .collect::<HashMap<i64, Edge>>();

        let edge_result1 = edges_by_source_node_id.get(&PATH_START_NODE_ID).unwrap();
        assert_eq!(edge_result1.source_coordinate, -1);
        assert_eq!(edge_result1.target_node_id, node1_id);
        assert_eq!(edge_result1.target_coordinate, 1);
        let edge_result2 = edges_by_source_node_id.get(&node1_id).unwrap();
        assert_eq!(edge_result2.source_coordinate, 2);
        assert_eq!(edge_result2.target_node_id, node2_id);
        assert_eq!(edge_result2.target_coordinate, 3);
        let edge_result3 = edges_by_source_node_id.get(&node2_id).unwrap();
        assert_eq!(edge_result3.source_coordinate, 4);
        assert_eq!(edge_result3.target_node_id, PATH_END_NODE_ID);
        assert_eq!(edge_result3.target_coordinate, -1);
    }

    #[test]
    fn test_bulk_create_returns_edges_in_order() {
        let conn = &mut get_connection(None);
        Collection::create(conn, "test collection");
        let sequence1 = Sequence::new()
            .sequence_type("DNA")
            .sequence("ATCGATCG")
            .save(conn);
        let node1_id = Node::create(conn, sequence1.hash.as_str());
        let edge1 = EdgeData {
            source_node_id: PATH_START_NODE_ID,
            source_coordinate: -1,
            source_strand: Strand::Forward,
            target_node_id: node1_id,
            target_coordinate: 1,
            target_strand: Strand::Forward,
            chromosome_index: 0,
            phased: 0,
        };
        let sequence2 = Sequence::new()
            .sequence_type("DNA")
            .sequence("AAAAAAAA")
            .save(conn);
        let node2_id = Node::create(conn, sequence2.hash.as_str());
        let edge2 = EdgeData {
            source_node_id: node1_id,
            source_coordinate: 2,
            source_strand: Strand::Forward,
            target_node_id: node2_id,
            target_coordinate: 3,
            target_strand: Strand::Forward,
            chromosome_index: 0,
            phased: 0,
        };
        let edge3 = EdgeData {
            source_node_id: node2_id,
            source_coordinate: 4,
            source_strand: Strand::Forward,
            target_node_id: PATH_END_NODE_ID,
            target_coordinate: -1,
            target_strand: Strand::Forward,
            chromosome_index: 0,
            phased: 0,
        };

        let edges = vec![edge2.clone(), edge3.clone()];
        let edge_ids1 = Edge::bulk_create(conn, edges.clone());
        assert_eq!(edge_ids1.len(), 2);
        for (index, id) in edge_ids1.iter().enumerate() {
            let binding = Edge::query(
                conn,
                "select * from edges where id = ?1;",
                vec![Value::from(*id)],
            );
            let edge = binding.first().unwrap();
            assert_eq!(EdgeData::from(edge), edges[index]);
        }

        let edges = vec![edge1.clone(), edge2.clone(), edge3.clone()];
        let edge_ids2 = Edge::bulk_create(conn, edges.clone());
        assert_eq!(edge_ids2[1], edge_ids1[0]);
        assert_eq!(edge_ids2[2], edge_ids1[1]);
        assert_eq!(edge_ids2.len(), 3);
        for (index, id) in edge_ids2.iter().enumerate() {
            // this sort by makes it so the order will not match the input order of the function call
            let binding = Edge::query(
                conn,
                "select * from edges where id = ?1;",
                vec![Value::from(*id)],
            );
            let edge = binding.first().unwrap();
            assert_eq!(EdgeData::from(edge), edges[index]);
        }
    }

    #[test]
    fn test_bulk_create_with_existing_edge() {
        let conn = &mut get_connection(None);
        Collection::create(conn, "test collection");
        let sequence1 = Sequence::new()
            .sequence_type("DNA")
            .sequence("ATCGATCG")
            .save(conn);
        let node1_id = Node::create(conn, sequence1.hash.as_str());
        // NOTE: Create one edge ahead of time to confirm an existing row ID gets returned in the bulk create
        let existing_edge = Edge::create(
            conn,
            PATH_START_NODE_ID,
            -1,
            Strand::Forward,
            node1_id,
            1,
            Strand::Forward,
            0,
            0,
        );
        assert_eq!(existing_edge.source_node_id, PATH_START_NODE_ID);
        assert_eq!(existing_edge.source_coordinate, -1);
        assert_eq!(existing_edge.target_node_id, node1_id);
        assert_eq!(existing_edge.target_coordinate, 1);

        let edge1 = EdgeData {
            source_coordinate: -1,
            source_node_id: PATH_START_NODE_ID,
            source_strand: Strand::Forward,
            target_node_id: node1_id,
            target_coordinate: 1,
            target_strand: Strand::Forward,
            chromosome_index: 0,
            phased: 0,
        };
        let sequence2 = Sequence::new()
            .sequence_type("DNA")
            .sequence("AAAAAAAA")
            .save(conn);
        let node2_id = Node::create(conn, sequence2.hash.as_str());
        let edge2 = EdgeData {
            source_node_id: node1_id,
            source_coordinate: 2,
            source_strand: Strand::Forward,
            target_node_id: node2_id,
            target_coordinate: 3,
            target_strand: Strand::Forward,
            chromosome_index: 0,
            phased: 0,
        };
        let edge3 = EdgeData {
            source_node_id: node2_id,
            source_coordinate: 4,
            source_strand: Strand::Forward,
            target_node_id: PATH_END_NODE_ID,
            target_coordinate: -1,
            target_strand: Strand::Forward,
            chromosome_index: 0,
            phased: 0,
        };

        let edge_ids = Edge::bulk_create(conn, vec![edge1, edge2, edge3]);
        assert_eq!(edge_ids.len(), 3);
        let edges = Edge::bulk_load(conn, &edge_ids);
        assert_eq!(edges.len(), 3);

        let edges_by_source_node_id = edges
            .into_iter()
            .map(|edge| (edge.source_node_id, edge))
            .collect::<HashMap<i64, Edge>>();

        let edge_result1 = edges_by_source_node_id.get(&PATH_START_NODE_ID).unwrap();

        assert_eq!(edge_result1.id, existing_edge.id);

        assert_eq!(edge_result1.source_coordinate, -1);
        assert_eq!(edge_result1.target_node_id, node1_id);
        assert_eq!(edge_result1.target_coordinate, 1);
        let edge_result2 = edges_by_source_node_id.get(&node1_id).unwrap();
        assert_eq!(edge_result2.source_coordinate, 2);
        assert_eq!(edge_result2.target_node_id, node2_id);
        assert_eq!(edge_result2.target_coordinate, 3);
        let edge_result3 = edges_by_source_node_id.get(&node2_id).unwrap();
        assert_eq!(edge_result3.source_coordinate, 4);
        assert_eq!(edge_result3.target_node_id, PATH_END_NODE_ID);
        assert_eq!(edge_result3.target_coordinate, -1);
    }
}<|MERGE_RESOLUTION|>--- conflicted
+++ resolved
@@ -58,20 +58,12 @@
 
 #[derive(Clone, Debug)]
 pub struct GroupBlock {
-<<<<<<< HEAD
-    pub id: i32,
-    pub node_id: i32,
-    sequence: String,
-    pub external_sequence: bool,
-    pub start: i32,
-    pub end: i32,
-=======
     pub id: i64,
     pub node_id: i64,
     pub sequence: String,
+    pub external_sequence: bool,
     pub start: i64,
     pub end: i64,
->>>>>>> 15557347
 }
 
 impl GroupBlock {
