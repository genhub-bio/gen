use crate::calculate_hash;
use crate::genbank::{process_sequence, EditType, GenBankError};
use crate::models::block_group::{BlockGroup, PathChange};
use crate::models::block_group_edge::{BlockGroupEdge, BlockGroupEdgeData};
use crate::models::collection::Collection;
use crate::models::edge::Edge;
use crate::models::node::{Node, PATH_END_NODE_ID, PATH_START_NODE_ID};
use crate::models::operations::{Operation, OperationInfo};
use crate::models::path::{Path, PathBlock};
use crate::models::sequence::Sequence;
use crate::models::strand::Strand;
use crate::operation_management::{end_operation, start_operation};
use gb_io::reader;
use rusqlite::Connection;
use std::io::Read;
use std::str;

pub fn import_genbank<'a, R>(
    conn: &Connection,
    op_conn: &Connection,
    data: R,
    collection: impl Into<Option<&'a str>>,
    operation_info: OperationInfo,
) -> Result<Operation, GenBankError>
where
    R: Read,
{
    let mut session = start_operation(conn);
    let reader = reader::SeqReader::new(data);
    let collection = Collection::create(conn, collection.into().unwrap_or_default());
    for result in reader {
        match result {
            Ok(seq) => {
                let locus = process_sequence(seq)?;
                let original_seq = locus.original_sequence();
                let mut seq_model = Sequence::new().sequence(&original_seq);
                if !locus.name.is_empty() {
                    seq_model = seq_model.name(&locus.name);
                }
                if let Some(ref mol_type) = locus.molecule_type {
                    seq_model = seq_model.sequence_type(mol_type);
                }
                let sequence = seq_model.save(conn);
                let wt_node_id = Node::create(
                    conn,
                    &sequence.hash,
                    calculate_hash(&format!(
                        "{collection}.{contig}:{hash}",
                        collection = &collection.name,
                        contig = &locus.name,
                        hash = sequence.hash
                    )),
                );

                let block_group = BlockGroup::create(conn, &collection.name, None, &locus.name);
                let edge_into = Edge::create(
                    conn,
                    PATH_START_NODE_ID,
                    0,
                    Strand::Forward,
                    wt_node_id,
                    0,
                    Strand::Forward,
                );
                let edge_out_of = Edge::create(
                    conn,
                    wt_node_id,
                    sequence.length,
                    Strand::Forward,
                    PATH_END_NODE_ID,
                    0,
                    Strand::Forward,
                );
                BlockGroupEdge::bulk_create(
                    conn,
                    &[
                        BlockGroupEdgeData {
                            block_group_id: block_group.id,
                            edge_id: edge_into.id,
                            chromosome_index: 0,
                            phased: 0,
                        },
                        BlockGroupEdgeData {
                            block_group_id: block_group.id,
                            edge_id: edge_out_of.id,
                            chromosome_index: 0,
                            phased: 0,
                        },
                    ],
                );
                let path = Path::create(
                    conn,
                    &locus.name,
                    block_group.id,
                    &[edge_into.id, edge_out_of.id],
                );

                for edit in locus.changes_to_wt() {
                    let start = edit.start;
                    let end = edit.end;
                    let change = match edit.edit_type {
                        EditType::Insertion | EditType::Replacement => {
                            let change_seq = Sequence::new()
                                .sequence(&edit.new_sequence)
                                .name(&format!(
                                    "Geneious type: Editing History {edit_type}",
                                    edit_type = edit.edit_type
                                ))
                                .sequence_type("DNA")
<<<<<<< HEAD
                                .save(conn);
                            let change_node = Node::create(
                                conn,
                                &change_seq.hash,
                                calculate_hash(&format!(
                                    "{parent_hash}:{start}-{end}->{new_hash}",
                                    parent_hash = &sequence.hash,
                                    new_hash = &change_seq.hash,
                                )),
                            );
                            PathChange {
                                block_group_id: block_group.id,
                                path: path.clone(),
                                path_accession: None,
                                start,
                                end,
                                block: PathBlock {
                                    id: 0,
                                    node_id: change_node,
                                    block_sequence: edit.new_sequence.clone(),
                                    sequence_start: 0,
                                    sequence_end: change_seq.length,
                                    path_start: start,
                                    path_end: end + change_seq.length,
                                    strand: Strand::Forward,
                                },
                                chromosome_index: 0,
                                phased: 0,
                            }
=======
                                .save(conn),
                        ),
                        "Deletion" => None,
                        _ => {
                            panic!("Unknown edit type");
                        }
                    };
                    let change = if let Some(change_seq) = change_seq {
                        let change_node = Node::create(
                            conn,
                            &change_seq.hash,
                            calculate_hash(&format!(
                                "{parent_hash}:{start}-{end}->{new_hash}",
                                parent_hash = &sequence.hash,
                                new_hash = &change_seq.hash,
                            )),
                        );
                        PathChange {
                            block_group_id: block_group.id,
                            path: path.clone(),
                            path_accession: None,
                            start,
                            end,
                            block: PathBlock {
                                id: 0,
                                node_id: change_node,
                                block_sequence: (**new_seq).clone(),
                                sequence_start: 0,
                                sequence_end: change_seq.length,
                                path_start: start,
                                path_end: end + change_seq.length,
                                strand: Strand::Forward,
                            },
                            chromosome_index: 0,
                            phased: 0,
>>>>>>> 7814933b
                        }
                        EditType::Deletion => PathChange {
                            block_group_id: block_group.id,
                            path: path.clone(),
                            path_accession: None,
                            start,
                            end,
                            block: PathBlock {
                                id: 0,
                                node_id: wt_node_id,
                                block_sequence: "".to_string(),
                                sequence_start: 0,
                                sequence_end: 0,
                                path_start: start,
                                path_end: end,
                                strand: Strand::Forward,
                            },
                            chromosome_index: 0,
                            phased: 0,
                        },
                    };
                    let tree = path.intervaltree(conn);
                    BlockGroup::insert_change(conn, &change, &tree);
                }
            }
            Err(e) => return Err(GenBankError::ParseError(format!("Failed to parse {}", e))),
        }
    }
    let filename = operation_info.file_path.clone();
    end_operation(
        conn,
        op_conn,
        &mut session,
        operation_info,
        &format!("Genbank Import of {filename}",),
        None,
    )
    .map_err(GenBankError::OperationError)
}

#[cfg(test)]
mod tests {
    use super::*;
    use crate::models::file_types::FileTypes;
    use crate::models::metadata;
    use crate::models::operations::setup_db;
    use crate::test_helpers::{get_connection, get_operation_connection, setup_gen_dir};
    use noodles::fasta;
    use std::collections::HashSet;
    use std::fs::File;
    use std::io::BufReader;
    use std::path::PathBuf;

    fn get_unmodified_sequence() -> String {
        let path = PathBuf::from(env!("CARGO_MANIFEST_DIR"))
            .join("fixtures/geneious_genbank/unmodified.fa");
        let mut reader = fasta::io::reader::Builder.build_from_path(path).unwrap();
        let mut records = reader.records();
        let record = records.next().unwrap().unwrap();
        let seq = record.sequence();
        str::from_utf8(seq.as_ref()).unwrap().to_string()
    }

    #[test]
    fn test_error_on_invalid_file() {
        setup_gen_dir();
        let conn = &get_connection(None);
        let db_uuid = metadata::get_db_uuid(conn);
        let op_conn = &get_operation_connection(None);
        setup_db(op_conn, &db_uuid);
        assert_eq!(
            import_genbank(
                conn,
                op_conn,
                BufReader::new("this is not valid".as_bytes()),
                None,
                OperationInfo {
                    file_path: "".to_string(),
                    file_type: FileTypes::GenBank,
                    description: "test".to_string(),
                }
            ),
            Err(GenBankError::ParseError(
                "Failed to parse Syntax error: Error Tag while parsing [this is not valid]"
                    .to_string()
            ))
        )
    }

    #[test]
    fn test_records_operation() {
        setup_gen_dir();
        let conn = &get_connection(None);
        let db_uuid = metadata::get_db_uuid(conn);
        let op_conn = &get_operation_connection(None);
        setup_db(op_conn, &db_uuid);
        let path = PathBuf::from(env!("CARGO_MANIFEST_DIR"))
            .join("fixtures/geneious_genbank/insertion.gb");
        let file = File::open(&path).unwrap();
        let operation = import_genbank(
            conn,
            op_conn,
            BufReader::new(file),
            None,
            OperationInfo {
                file_path: path.to_str().unwrap().to_string(),
                file_type: FileTypes::GenBank,
                description: "test".to_string(),
            },
        )
        .unwrap();
        assert_eq!(Operation::get_by_hash(op_conn, &operation.hash), operation);
    }

    #[cfg(test)]
    mod geneious_genbanks {
        use super::*;
        use crate::normalize_string;

        #[test]
        fn test_parses_insertion() {
            setup_gen_dir();
            // this file has an insertion from 1426-2220
            let conn = &get_connection(None);
            let db_uuid = metadata::get_db_uuid(conn);
            let op_conn = &get_operation_connection(None);
            setup_db(op_conn, &db_uuid);
            let path = PathBuf::from(env!("CARGO_MANIFEST_DIR"))
                .join("fixtures/geneious_genbank/insertion.gb");
            let file = File::open(&path).unwrap();
            let _ = import_genbank(
                conn,
                op_conn,
                BufReader::new(file),
                None,
                OperationInfo {
                    file_path: "".to_string(),
                    file_type: FileTypes::GenBank,
                    description: "test".to_string(),
                },
            );
            let f = reader::parse_file(&path).unwrap();
            let seq = str::from_utf8(&f[0].seq).unwrap().to_string();
            let seqs = BlockGroup::get_all_sequences(conn, 1, false);
            assert_eq!(
                seqs,
                HashSet::from_iter([
                    seq.clone(),
                    format!("{}{}", &seq[..1425].to_string(), &seq[2220..].to_string()).to_string()
                ])
            );
        }

        #[test]
        fn test_parses_deletion() {
            setup_gen_dir();
            // this file has a deletion from 765-766
            let conn = &get_connection(None);
            let db_uuid = metadata::get_db_uuid(conn);
            let op_conn = &get_operation_connection(None);
            setup_db(op_conn, &db_uuid);
            let path = PathBuf::from(env!("CARGO_MANIFEST_DIR"))
                .join("fixtures/geneious_genbank/deletion.gb");
            let file = File::open(&path).unwrap();
            let _ = import_genbank(
                conn,
                op_conn,
                BufReader::new(file),
                None,
                OperationInfo {
                    file_path: "".to_string(),
                    file_type: FileTypes::GenBank,
                    description: "test".to_string(),
                },
            );
            let f = reader::parse_file(&path).unwrap();
            let seq = str::from_utf8(&f[0].seq).unwrap().to_string();
            let deleted: String = normalize_string(
                "TTACGCCCCGCCCTGCCACTCATCGCAGTACTGTTGTAATT
        CATTAAGCATTCTGCCGACATGGAAGCCATCACAAACGGCATGATGAACCTGAATCGCCAGCG
        GCATCAGCACCTTGTCGCCTTGCGTATAATATTTGCCCATGGTGAAAACGGGGGCGAAGAAGT
        TGTCCATATTGGCCACGTTTAAATCAAAACTGGTGAAACTCACCCAGGGATTGGCTGAGACGA
        AAAACATATTCTCAATAAACCCTTTAGGGAAATAGGCCAGGTTTTCACCGTAACACGCCACAT
        CTTGCGAATATATGTGTAGAAACTGCCGGAAATCGTCGTGGTATTCACTCCAGAGCGATGAAA
        ACGTTTCAGTTTGCTCATGGAAAACGGTGTAACAAGGGTGAACACTATCCCATATCACCAGCT
        CACCGTCTTTCATTGCCATACGGAATTCCGGATGAGCATTCATCAGGCGGGCAAGAATGTGAA
        TAAAGGCCGGATAAAACTTGTGCTTATTTTTCTTTACGGTCTTTAAAAAGGCCGTAATATCCA
        GCTGAACGGTCTGGTTATAGGTACATTGAGCAACTGACTGAAATGCCTCAAAATGTTCTTTAC
        GATGCCATTGGGATATATCAACGGTGGTATATCCAGTGATTTTTTTCTCCAT",
            );
            let seqs = BlockGroup::get_all_sequences(conn, 1, false);
            assert_eq!(
                seqs,
                HashSet::from_iter([
                    seq.clone(),
                    format!(
                        "{}{deleted}{}",
                        &seq[..765].to_string(),
                        &seq[765..].to_string()
                    )
                    .to_string()
                ])
            );
        }

        #[test]
        fn test_parses_deletion_and_insertion() {
            setup_gen_dir();
            let conn = &get_connection(None);
            let db_uuid = metadata::get_db_uuid(conn);
            let op_conn = &get_operation_connection(None);
            setup_db(op_conn, &db_uuid);
            let path = PathBuf::from(env!("CARGO_MANIFEST_DIR"))
                .join("fixtures/geneious_genbank/deletion_and_insertion.gb");
            let file = File::open(&path).unwrap();
            let _ = import_genbank(
                conn,
                op_conn,
                BufReader::new(file),
                None,
                OperationInfo {
                    file_path: "".to_string(),
                    file_type: FileTypes::GenBank,
                    description: "test".to_string(),
                },
            );
            let f = reader::parse_file(&path).unwrap();
            let seq = str::from_utf8(&f[0].seq).unwrap().to_string();
            let deleted: String = normalize_string(
                "TACGCCCCGCCCTGCCACTCATCGCAGTACTGTTGTAATTC
             ATTAAGCATTCTGCCGACATGGAAGCCATCACAAACGGCATGATGAACCTGAATCGCC
             AGCGGCATCAGCACCTTGTCGCCTTGCGTATAATATTTGCCCATGGTGAAAACGGGGG
             CGAAGAAGTTGTCCATATTGGCCACGTTTAAATCAAAACTGGTGAAACTCACCCAGGG
             ATTGGCTGAGACGAAAAACATATTCTCAATAAACCCTTTAGGGAAATAGGCCAGGTTT
             TCACCGTAACACGCCACATCTTGCGAATATATGTGTAGAAACTGCCGGAAATCGTCGT
             GGTATTCACTCCAGAGCGATGAAAACGTTTCAGTTTGCTCATGGAAAACGGTGTAACA
             AGGGTGAACACTATCCCATATCACCAGCTCACCGTCTTTCATTGCCATACGGAATTCC
             GGATGAGCATTCATCAGGCGGGCAAGAATGTGAATAAAGGCCGGATAAAACTTGTGCT
             TATTTTTCTTTACGGTCTTTAAAAAGGCCGTAATATCCAGCTGAACGGTCTGGTTATA
             GGTACATTGAGCAACTGACTGAAATGCCTCAAAATGTTCTTTACGATGCCATTGGGAT
             ATATCAACGGTGGTATATCCAGTGATTTTTTTCTC",
            );
            let seqs = BlockGroup::get_all_sequences(conn, 1, false);
            assert_eq!(
                seqs,
                HashSet::from_iter([
                    seq.clone(),
                    format!(
                        "{}{deleted}{}",
                        &seq[..766].to_string(),
                        &seq[1557..].to_string()
                    )
                    .to_string()
                ])
            );
        }

        #[test]
        fn test_parses_substitution() {
            setup_gen_dir();
            // replacing a sequence ends up with the same result as doing a compound delete + insert
            // in the above test.
            let conn = &get_connection(None);
            let db_uuid = metadata::get_db_uuid(conn);
            let op_conn = &get_operation_connection(None);
            setup_db(op_conn, &db_uuid);
            let path = PathBuf::from(env!("CARGO_MANIFEST_DIR"))
                .join("fixtures/geneious_genbank/substitution.gb");
            let file = File::open(&path).unwrap();
            let _ = import_genbank(
                conn,
                op_conn,
                BufReader::new(file),
                None,
                OperationInfo {
                    file_path: "".to_string(),
                    file_type: FileTypes::GenBank,
                    description: "test".to_string(),
                },
            );
            let f = reader::parse_file(&path).unwrap();
            let seq = str::from_utf8(&f[0].seq).unwrap().to_string();
            let deleted: String = normalize_string(
                "TACGCCCCGCCCTGCCACTCATCGCAGTACTGTTGTAATTC
             ATTAAGCATTCTGCCGACATGGAAGCCATCACAAACGGCATGATGAACCTGAATCGCC
             AGCGGCATCAGCACCTTGTCGCCTTGCGTATAATATTTGCCCATGGTGAAAACGGGGG
             CGAAGAAGTTGTCCATATTGGCCACGTTTAAATCAAAACTGGTGAAACTCACCCAGGG
             ATTGGCTGAGACGAAAAACATATTCTCAATAAACCCTTTAGGGAAATAGGCCAGGTTT
             TCACCGTAACACGCCACATCTTGCGAATATATGTGTAGAAACTGCCGGAAATCGTCGT
             GGTATTCACTCCAGAGCGATGAAAACGTTTCAGTTTGCTCATGGAAAACGGTGTAACA
             AGGGTGAACACTATCCCATATCACCAGCTCACCGTCTTTCATTGCCATACGGAATTCC
             GGATGAGCATTCATCAGGCGGGCAAGAATGTGAATAAAGGCCGGATAAAACTTGTGCT
             TATTTTTCTTTACGGTCTTTAAAAAGGCCGTAATATCCAGCTGAACGGTCTGGTTATA
             GGTACATTGAGCAACTGACTGAAATGCCTCAAAATGTTCTTTACGATGCCATTGGGAT
             ATATCAACGGTGGTATATCCAGTGATTTTTTTCTC",
            );
            let seqs = BlockGroup::get_all_sequences(conn, 1, false);
            assert_eq!(
                seqs,
                HashSet::from_iter([
                    seq.clone(),
                    format!(
                        "{}{deleted}{}",
                        &seq[..766].to_string(),
                        &seq[1557..].to_string()
                    )
                    .to_string()
                ])
            );
        }

        #[test]
        fn test_parses_multiple_changes() {
            setup_gen_dir();
            let conn = &get_connection(None);
            let db_uuid = metadata::get_db_uuid(conn);
            let op_conn = &get_operation_connection(None);
            setup_db(op_conn, &db_uuid);
            let path = PathBuf::from(env!("CARGO_MANIFEST_DIR"))
                .join("fixtures/geneious_genbank/multiple_insertions_deletions.gb");
            let file = File::open(&path).unwrap();
            let _ = import_genbank(
                conn,
                op_conn,
                BufReader::new(file),
                None,
                OperationInfo {
                    file_path: "".to_string(),
                    file_type: FileTypes::GenBank,
                    description: "test".to_string(),
                },
            );
            // there would be 4! sequences so we just check we have the fully changed and unchanged sequence
            let f = reader::parse_file(&path).unwrap();
            let mod_seq = str::from_utf8(&f[0].seq).unwrap().to_string();
            let sequences: HashSet<String> = BlockGroup::get_all_sequences(conn, 1, false)
                .iter()
                .map(|s| s.to_lowercase())
                .collect();
            let unchanged_seq = get_unmodified_sequence();
            assert!(sequences.contains(&mod_seq));
            assert!(sequences.contains(&unchanged_seq));
        }
    }
}<|MERGE_RESOLUTION|>--- conflicted
+++ resolved
@@ -107,7 +107,6 @@
                                     edit_type = edit.edit_type
                                 ))
                                 .sequence_type("DNA")
-<<<<<<< HEAD
                                 .save(conn);
                             let change_node = Node::create(
                                 conn,
@@ -137,44 +136,7 @@
                                 chromosome_index: 0,
                                 phased: 0,
                             }
-=======
-                                .save(conn),
-                        ),
-                        "Deletion" => None,
-                        _ => {
-                            panic!("Unknown edit type");
-                        }
-                    };
-                    let change = if let Some(change_seq) = change_seq {
-                        let change_node = Node::create(
-                            conn,
-                            &change_seq.hash,
-                            calculate_hash(&format!(
-                                "{parent_hash}:{start}-{end}->{new_hash}",
-                                parent_hash = &sequence.hash,
-                                new_hash = &change_seq.hash,
-                            )),
-                        );
-                        PathChange {
-                            block_group_id: block_group.id,
-                            path: path.clone(),
-                            path_accession: None,
-                            start,
-                            end,
-                            block: PathBlock {
-                                id: 0,
-                                node_id: change_node,
-                                block_sequence: (**new_seq).clone(),
-                                sequence_start: 0,
-                                sequence_end: change_seq.length,
-                                path_start: start,
-                                path_end: end + change_seq.length,
-                                strand: Strand::Forward,
-                            },
-                            chromosome_index: 0,
-                            phased: 0,
->>>>>>> 7814933b
-                        }
+                        },
                         EditType::Deletion => PathChange {
                             block_group_id: block_group.id,
                             path: path.clone(),
